--- conflicted
+++ resolved
@@ -20,12 +20,9 @@
  * Virtual base class printing particle states, track, spin
  */
 class TLogger {
+private:
+    double lastspinlog;
 protected:
-<<<<<<< HEAD
-    TConfig config;
-    double lastspinlog;
-    virtual void Log(const std::string &particlename, const std::string &suffix, const std::vector<std::string> &titles, const std::vector<double> &vars) = 0;
-=======
     TConfig config; ///< configuration parameters read from config files
 
     /**
@@ -47,7 +44,6 @@
      * @param vars List of variables to be logged
      */
     virtual void DoLog(const std::string &particlename, const std::string &suffix, const std::vector<std::string> &titles, const std::vector<double> &vars) = 0;
->>>>>>> 3c9427b6
 public:
     virtual ~TLogger(){ }; ///< Virtual desctructor (empty)
     /**
@@ -139,12 +135,6 @@
  */
 class TTextLogger: public TLogger {
 private:
-<<<<<<< HEAD
-    std::map<std::string, std::ofstream> logstreams;
-    void Log(const std::string &particlename, const std::string &suffix, const std::vector<std::string> &titles, const std::vector<double> &vars) final;
-public:
-    TTextLogger(TConfig& aconfig){ config = aconfig; lastspinlog = std::numeric_limits<double>::lowest(); };
-=======
     std::map<std::string, std::ofstream> logstreams; ///< List of file streams used for logging
 
     /**
@@ -167,7 +157,6 @@
     /**
      * Destructor, closes all opened file streams
      */
->>>>>>> 3c9427b6
     ~TTextLogger() final { for (auto &s: logstreams){ s.second.close(); } };
 };
 
@@ -177,10 +166,6 @@
  */
 class TROOTLogger: public TLogger {
 private:
-<<<<<<< HEAD
-    TFile* ROOTfile;
-    void Log(const std::string &particlename, const std::string &suffix, const std::vector<std::string> &titles, const std::vector<double> &vars) final;
-=======
     TFile* ROOTfile; ///< ROOT file to print to
 
     /**
@@ -192,7 +177,6 @@
      * @param vars List of variables to be logged
      */
     void DoLog(const std::string &particlename, const std::string &suffix, const std::vector<std::string> &titles, const std::vector<double> &vars) override;
->>>>>>> 3c9427b6
 public:
     /**
      * Constructor, reads relevant configuration parameters from config and opens ROOT file

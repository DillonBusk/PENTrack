--- conflicted
+++ resolved
@@ -227,20 +227,8 @@
 	 */
 	void SetStopID(const stopID aID){ ID = aID; }
 
-<<<<<<< HEAD
 	void SetFinalState(const double& t, const std::array<double, 3>& pos, const std::array<double, 3>& v, const int& polarization, const double& propert, const double& path,
 					const std::array<double, 3>& spin, const double& phase, const double& spintime, const solid& sld);
-=======
-	/**
-	 * Set final state of particles
-	 * 
-	 * @param x Stop time
-	 * @param y Stop state (position, velocity, proper time, polarization, trajectory length)
-	 * @param spin 3-vector of particle spin
-	 * @param sld Solid the particle was stopped in
-	 */
-	void SetFinalState(const value_type& x, const state_type& y, const state_type& spin, const solid& sld);
->>>>>>> 3c9427b6
 
 	/**
 	 * Constructor, initializes TParticle::type, TParticle::q, TParticle::m, TParticle::mu
@@ -354,20 +342,7 @@
      */
     void DoDecay(const TStep &stepper, TMCGenerator &mc, const TGeometry &geom, const TFieldManager &field);
 
-<<<<<<< HEAD
     void DoPolarize(TStep &stepper, const TFieldManager &field, const bool flipspin, TMCGenerator &mc);
-=======
-	/**
-	 * Randomly set polarization of particle
-	 * 
-	 * @param t Time
-	 * @param y Returns state (position, velocity, proper time, polarization, path length) after polarization was set
-	 * @param polarization Projection of spin onto polarization axis [-1..1]
-	 * @param flipspin Indicates if polarization should actually be able to flip
-	 * @param mc TMCGenerator random number generator
-	 */
-    void DoPolarize(const double t, state_type &y, const double polarization, const bool flipspin, TMCGenerator &mc);
->>>>>>> 3c9427b6
 
     /**
 	 * Calculate spin precession axis.

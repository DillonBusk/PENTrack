--- conflicted
+++ resolved
@@ -1,208 +1,108 @@
-/**
- * \file
- * Do "brute force" integration of the Bloch equation.
- */
-
-#ifndef BRUTEFORCE_H_
-#define BRUTEFORCE_H_
-
-#include <fstream>
-#include <string>
-#include <vector>
-#include <map>
-
-#include <boost/numeric/odeint.hpp>
-
-/**
- * Bloch equation integrator.
- *
- * Create this class to do "brute force" tracking of your particle's spin in magnetic fields along its track.
- * It starts tracking the spin by integrating the Bloch equation when the absolute magnetic field drops below TBFIntegrator::Bmax and stops it when the field rises above this value again.
- * Then it calculates the spin flip probability after such a low-field-pass.
- */
-struct TBFIntegrator{
-private:
-	typedef double value_type; ///< define floating point type for spin integration
-	typedef std::vector<value_type> state_type; ///< define type which contains spin state vector
-	typedef boost::numeric::odeint::runge_kutta_dopri5<state_type, value_type> stepper_type; ///< define integration stepper type
-	typedef	boost::numeric::odeint::controlled_runge_kutta<stepper_type> dense_stepper_type;
-	state_type I_n; ///< Spin vector
-//	stepper_type stepper;
-
-	value_type gamma; ///< Particle's gyromagnetic ration
-	std::string particlename; ///< Name of particle whose spin is to be tracked, needed for logging.
-	double Bmax; ///< Spin tracking is only done when absolut magnetic field drops below this value.
-	std::vector<double> BFtimes; ///< Pairs of absolute time in between which spin tracking shall be done.
-	double BFBminmem; ///< Stores minimum field during one spin track for information
-	bool spinlog; ///< Should the tracking be logged to file?
-	double spinloginterval; ///< Time interval between log file entries.
-	long int intsteps; ///< Count integrator steps during spin tracking for information.
-	std::ofstream *fspinout; ///< file to log into
-	double starttime; ///< time of last integration start
-
-	value_type t1; ///< field interpolation start time
-	value_type t2; ///< field interpolation end time
-	value_type cx[4]; ///< cubic spline coefficients for magnetic field x-component
-	value_type cy[4]; ///< cubic spline coefficients for magnetic field y-component
-	value_type cz[4]; ///< cubic spline coefficients for magnetic field z-component
-
-public:
-	/**
-	 * Constructor.
-	 *
-	 * Set initial values and read options from config file.
-	 *
-	 * @param agamma Gyromagnetic ration of particle whose spin is to be tracked.
-	 * @param aparticlename Particle name.
-	 * @param conf Option map containing particle specific spin tracking options.
-	 */
-	TBFIntegrator(double agamma, std::string aparticlename, std::map<std::string, std::string> &conf);
-private:
-	/**
-	 * Do cubic spline interpolation of magnetic field components with coefficients determined in TBFderivs::TBFderivs
-	 *
-	 * @param t Time
-	 * @param B Magnetic field components
-	 */
-	void Binterp(value_type t, value_type B[3]);
-
-public:
-	/**
-	 *  Bloch equation integrator calls TBFIntegrator(x,y,dydx) to get derivatives
-	 *
-	 *  @param y Spin vector
-	 *  @param dydx Returns temporal derivative of spin vector
-	 *  @param x Time
-	 */
-	void operator()(state_type y, state_type &dydx, value_type x);
-
-	/**
-	 * Integration observer
-	 *
-	 * Bloch equation integrator calls TBFIntegrator(y, x) on each integration step
-	 *
-	 * @param y Current state vector of the ODE system
-	 * @param x Current time
-	 */
-	void operator()(const state_type &y, value_type x);
-
-	/**
-	 * Track spin between two particle track points.
-	 *
-	 * Checks if spin should be tracked between given track points. Returns spin flip probability when tracking is finished.
-	 *
-	 * @param x1 Time at first track point.
-	 * @param y1 State vector at first track point.
-	 * @param x2 Time at second track point.
-	 * @param y2 State vector at second track point.
-	 * @param field TFieldManager to calculate magnetic field at track points.
-	 * @param spinout File stream to which spin tracking should be logged.
-	 *
-	 * @return Probability, that NO spin flip occured (usually close to 1).
-	 */
-<<<<<<< HEAD
-	long double Integrate(double x1, double y1[6], double B1[4][4],
-						double x2, double y2[6], double B2[4][4], std::ofstream *&spinout);
-=======
-	long double Integrate(long double x1, long double y1[6], long double x2, long double y2[6], TFieldManager *field, ofstream &spinout){
-		if (gamma == 0)
-			return 1;
-
-		bool BruteForce1 = false, BruteForce2 = false;;
-		for (unsigned int i = 0; i < BFtimes.size(); i += 2){
-			BruteForce1 |= (x1 >= BFtimes[i] && x1 < BFtimes[i+1]);
-			BruteForce2 |= (x2 >= BFtimes[i] && x2 < BFtimes[i+1]);
-		}
-		if (BruteForce1 || BruteForce2){
-			long double B1[4][4], B2[4][4];
-			field->BField(y1[0], y1[1], y1[2], x1, B1);
-			field->BField(y2[0], y2[1], y2[2], x2, B2);
-			BFBminmem = min(BFBminmem,min(B1[3][0],B2[3][0])); // save lowest value for info
-
-			// check if this value is worth for Bloch integration
-			if (B1[3][0] < Bmax || B2[3][0] < Bmax){
-				if (I_n == NULL){
-					I_n = new VecDoub(3,0.0); // fill spin vector with values
-					if (B1[3][0] > 0){
-						(*I_n)[0] = B1[0][0]/B1[3][0]*0.5;
-						(*I_n)[1] = B1[1][0]/B1[3][0]*0.5;
-						(*I_n)[2] = B1[2][0]/B1[3][0]*0.5;
-					}
-					else
-						(*I_n)[2] = 0.5;
-					cout << "\nBF starttime " << x1 << " ";
-				}
-
-				TBFderivs BFderivs(gamma, x1, y1, B1, x2, y2, B2); // create derivs-struct
-				int nsave = 0;
-				if (spinlog)
-					nsave = (int)((x2-x1)/spinloginterval); // save integrations steps in BFdxsav intervals
-				Output out(nsave); // create output object
-				// create integrator<stepper<derivobject> >, params: spin vector, start time, end time, atol, rtol, first step size, min step size, output object, derivobject
-				Odeint<StepperDopr853<TBFderivs> > ode(*I_n, x1, x2, 1e-13, 0, 1e-9, 0, out, BFderivs);
-				ode.integrate(); // integrate
-				intsteps += ode.nok + ode.nbad; // add up integration steps
-				if (spinlog)
-					PrintBFStep(spinout, out, BFderivs); // print integrations steps
-
-				if (B2[3][0] > Bmax || !BruteForce2){
-					// output of polarisation after BF int completed
-					// calculate polarisation at end of step BFpol = (I_n*B/|B|) in [-1/2,1/2]
-					long double BFpol = ((*I_n)[0]*B2[0][0] + (*I_n)[1]*B2[1][0] + (*I_n)[2]*B2[2][0])/B2[3][0];
-
-					cout << " BF endtime " << x2 << ", BFflipprop " << 1 - (BFpol + 0.5) << ", intsteps taken " << intsteps << ", Bmin " << BFBminmem << " ";
-
-					BFBminmem = numeric_limits<long double>::infinity(); // reset values when done
-					intsteps = 0;
-					delete I_n;
-					I_n = NULL;
-
-					return BFpol + 0.5;
-				}
-			}
-		}
-
-		return 1;
-	}
-
-	/**
-	 * Print spin track to file.
-	 *
-	 * @param spinout Filestream to which should be logged.
-	 * @param out Output struct of Odeint integrator.
-	 * @param BFderivs Magnetic field interpolator to print field values.
-	 */
-	void PrintBFStep(ofstream &spinout, Output &out, TBFderivs &BFderivs){
-		for (int i = 0; i < out.count; i++){
-			if (!spinout.is_open()){
-				ostringstream BFoutfile1;
-				BFoutfile1 << outpath << "/" << setw(12) << setfill('0') << jobnumber << setw(0) << particlename << "spin.out";
-				cout << "Creating " << BFoutfile1.str() << '\n';
-				spinout.open(BFoutfile1.str().c_str());
-				if(!spinout.is_open())
-				{
-					cout << "Could not open " << BFoutfile1.str() << '\n';
-					exit(-1);
-				}
-				spinout << "t Babs Polar logPolar Ix Iy Iz Bx By Bz\n";
-			}
-
-			long double B[3];
-			BFderivs.Binterp(out.xsave[i],B);
-			long double BFBws =  sqrt(B[0]*B[0] + B[1]*B[1] + B[2]*B[2]);
-			long double BFpol = (out.ysave[0][i]*B[0] + out.ysave[1][i]*B[1] + out.ysave[2][i]*B[2])/BFBws;
-			long double BFlogpol = 0;
-			if (BFpol<0.5)
-				BFlogpol = log10(0.5-BFpol);
-			else if (BFpol==0.5)
-				BFlogpol = 0.0;
-			spinout << out.xsave[i] << " " << BFBws << " " << BFpol << " " << BFlogpol << " "
-					<< 2*out.ysave[0][i] << " " << 2*out.ysave[1][i] << " " << 2*out.ysave[2][i] << " "
-					<< B[0]/BFBws << " " << B[1]/BFBws << " " << B[2]/BFBws << '\n';
-		}
-	}
-
->>>>>>> 98d19509
-};
-
-#endif // BRUTEFORCE_H_
+/**
+ * \file
+ * Do "brute force" integration of the Bloch equation.
+ */
+
+#ifndef BRUTEFORCE_H_
+#define BRUTEFORCE_H_
+
+#include <fstream>
+#include <string>
+#include <vector>
+#include <map>
+
+#include <boost/numeric/odeint.hpp>
+
+/**
+ * Bloch equation integrator.
+ *
+ * Create this class to do "brute force" tracking of your particle's spin in magnetic fields along its track.
+ * It starts tracking the spin by integrating the Bloch equation when the absolute magnetic field drops below TBFIntegrator::Bmax and stops it when the field rises above this value again.
+ * Then it calculates the spin flip probability after such a low-field-pass.
+ */
+struct TBFIntegrator{
+private:
+	typedef double value_type; ///< define floating point type for spin integration
+	typedef std::vector<value_type> state_type; ///< define type which contains spin state vector
+	typedef boost::numeric::odeint::runge_kutta_dopri5<state_type, value_type> stepper_type; ///< define integration stepper type
+	typedef	boost::numeric::odeint::controlled_runge_kutta<stepper_type> dense_stepper_type;
+	state_type I_n; ///< Spin vector
+//	stepper_type stepper;
+
+	value_type gamma; ///< Particle's gyromagnetic ration
+	std::string particlename; ///< Name of particle whose spin is to be tracked, needed for logging.
+	double Bmax; ///< Spin tracking is only done when absolut magnetic field drops below this value.
+	std::vector<double> BFtimes; ///< Pairs of absolute time in between which spin tracking shall be done.
+	double BFBminmem; ///< Stores minimum field during one spin track for information
+	bool spinlog; ///< Should the tracking be logged to file?
+	double spinloginterval; ///< Time interval between log file entries.
+	long int intsteps; ///< Count integrator steps during spin tracking for information.
+	std::ofstream &fspinout; ///< file to log into
+	double starttime; ///< time of last integration start
+
+	value_type t1; ///< field interpolation start time
+	value_type t2; ///< field interpolation end time
+	value_type cx[4]; ///< cubic spline coefficients for magnetic field x-component
+	value_type cy[4]; ///< cubic spline coefficients for magnetic field y-component
+	value_type cz[4]; ///< cubic spline coefficients for magnetic field z-component
+
+public:
+	/**
+	 * Constructor.
+	 *
+	 * Set initial values and read options from config file.
+	 *
+	 * @param agamma Gyromagnetic ration of particle whose spin is to be tracked.
+	 * @param aparticlename Particle name.
+	 * @param conf Option map containing particle specific spin tracking options.
+	 */
+	TBFIntegrator(double agamma, std::string aparticlename, std::map<std::string, std::string> &conf, std::ofstream &spinout);
+private:
+	/**
+	 * Do cubic spline interpolation of magnetic field components with coefficients determined in TBFderivs::TBFderivs
+	 *
+	 * @param t Time
+	 * @param B Magnetic field components
+	 */
+	void Binterp(value_type t, value_type B[3]);
+
+public:
+	/**
+	 *  Bloch equation integrator calls TBFIntegrator(x,y,dydx) to get derivatives
+	 *
+	 *  @param y Spin vector
+	 *  @param dydx Returns temporal derivative of spin vector
+	 *  @param x Time
+	 */
+	void operator()(state_type y, state_type &dydx, value_type x);
+
+	/**
+	 * Integration observer
+	 *
+	 * Bloch equation integrator calls TBFIntegrator(y, x) on each integration step
+	 *
+	 * @param y Current state vector of the ODE system
+	 * @param x Current time
+	 */
+	void operator()(const state_type &y, value_type x);
+
+	/**
+	 * Track spin between two particle track points.
+	 *
+	 * Checks if spin should be tracked between given track points. Returns spin flip probability when tracking is finished.
+	 *
+	 * @param x1 Time at first track point.
+	 * @param y1 State vector at first track point.
+	 * @param x2 Time at second track point.
+	 * @param y2 State vector at second track point.
+	 * @param field TFieldManager to calculate magnetic field at track points.
+	 * @param spinout File stream to which spin tracking should be logged.
+	 *
+	 * @return Probability, that NO spin flip occured (usually close to 1).
+	 */
+	long double Integrate(double x1, double y1[6], double B1[4][4],
+						double x2, double y2[6], double B2[4][4]);
+
+};
+
+#endif // BRUTEFORCE_H_
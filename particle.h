--- conflicted
+++ resolved
@@ -178,9 +178,9 @@
 				: name(aname), q(qq), m(mm), mu(mumu), gamma(agamma), particlenumber(number), ID(ID_UNKNOWN), tstart(t), tend(t),
 				  Nhit(0), Hmax(0), Nstep(0), refltime(0), inttime(0), lend(0), polstart(0), Nspinflip(0), noflipprob(1),
 				  field(afield), mc(&amc), geom(&geometry){
-			long double Eoverm = E/m/c_0/c_0; // gamma - 1
-			long double beta = sqrt(1-(1/((Eoverm + 1)*(Eoverm + 1)))); // beta = sqrt(1 - 1/gamma^2)
-			long double vstart;
+			value_type Eoverm = E/m/c_0/c_0; // gamma - 1
+			value_type beta = sqrt(1-(1/((Eoverm + 1)*(Eoverm + 1)))); // beta = sqrt(1 - 1/gamma^2)
+			value_type vstart;
 //			cout << "(E/m)^3.5 = " << pow(Eoverm, 3.5L) << "; err_beta = " << numeric_limits<typeof(beta)>::epsilon()/(1 - beta) << '\n';
 			if (pow(Eoverm, 3.5L) < numeric_limits<typeof(beta)>::epsilon()/(1 - beta)) // if error in series O((E/m)^3.5) is smaller than rounding error in beta
 				vstart = c_0*(sqrt(2*Eoverm) - 3*pow(Eoverm, 1.5L)/2/sqrt(2) + 23*pow(Eoverm, 2.5L)/16/sqrt(2)); // use series expansion
@@ -812,24 +812,14 @@
 		 *
 		 * @return Kinetic energy [eV]
 		 */
-<<<<<<< HEAD
 		value_type Ekin(value_type v[3]){
-			value_type vend = sqrt(v[0]*v[0] + v[1]*v[1] + v[2]*v[2]);
-			value_type beta = vend/c_0;
-			if (beta < RELATIVISTIC_THRESHOLD) // use series expansion for energy calculation with small beta
-				return 0.5*m*vend*vend + (3.0/8.0*m + 5.0/16.0*m*beta*beta + 35.0/128.0*beta*beta*beta*beta)*vend*vend*beta*beta;
-			else{
-				value_type gammarel = 1/sqrt(1 - beta*beta); // use relativistic formula for larger beta
-=======
-		long double Ekin(const long double v[3]){
-			long double v2 = v[0]*v[0] + v[1]*v[1] + v[2]*v[2];
-			long double beta2 = v2/c_0/c_0;
-			long double gammarel = 1/sqrt(1 - beta2); // use relativistic formula for larger beta
+			value_type v2 = v[0]*v[0] + v[1]*v[1] + v[2]*v[2];
+			value_type beta2 = v2/c_0/c_0;
+			value_type gammarel = 1/sqrt(1 - beta2); // use relativistic formula for larger beta
 //			cout << "beta^8 = " << beta2*beta2*beta2*beta2 << "; err_gamma = " << numeric_limits<typeof(gammarel)>::epsilon()/(gammarel - 1) << '\n';
 			if (beta2*beta2*beta2*beta2 < numeric_limits<typeof(gammarel)>::epsilon()/(gammarel - 1)) // if error in series expansion O(beta^8) is smaller than rounding error in gamma factor
 				return 0.5*m*v2 + (3.0/8.0*m + (5.0/16.0*m + 35.0/128.0*beta2)*beta2)*beta2*v2; // use series expansion for energy calculation with small beta
 			else{
->>>>>>> fda94da6
 				return c_0*c_0*m*(gammarel - 1);
 			}
 		}

/**
 * \file
 * Particle base class definition.
 */

#include <vector>
#include <algorithm>
#include <iomanip>

#include <boost/numeric/odeint.hpp>

#include "particle.h"

using namespace std;

double TParticle::GetInitialTotalEnergy(const TGeometry &geom, const TFieldManager &field) const{
	return GetKineticEnergy(&ystart[3]) + GetPotentialEnergy(tstart, ystart, field, geom.GetSolid(tstart, &ystart[0]));
}


double TParticle::GetFinalTotalEnergy(const TGeometry &geom, const TFieldManager &field) const{
	return GetKineticEnergy(&yend[3]) + GetPotentialEnergy(tend, yend, field, geom.GetSolid(tend, &yend[0]));
}


double TParticle::GetInitialKineticEnergy() const{
	return GetKineticEnergy(&ystart[3]);
}


double TParticle::GetFinalKineticEnergy() const{
	return GetKineticEnergy(&yend[3]);
}

TParticle::TParticle(const char *aname, const  double qq, const long double mm, const long double mumu, const long double agamma, const int number,
		const double t, const double x, const double y, const double z, const double E, const double phi, const double theta, const double polarisation,
		TMCGenerator &amc, const TGeometry &geometry, const TFieldManager &afield)
		: name(aname), q(qq), m(mm), mu(mumu), gamma(agamma), particlenumber(number), ID(ID_UNKNOWN),
<<<<<<< HEAD
		  tstart(t), tend(t), Hmax(0), lend(0), Nhit(0), Nspinflip(0), noflipprob(1), Nstep(0){
	value_type Eoverm = E/m/c_0/c_0; // gamma - 1
	value_type beta = sqrt(1-(1/((Eoverm + 1)*(Eoverm + 1)))); // beta = sqrt(1 - 1/gamma^2)
	value_type vstart;
//			cout << "(E/m)^3.5 = " << pow(Eoverm, 3.5L) << "; err_beta = " << numeric_limits<value_tyoe>::epsilon()/(1 - beta) << '\n';
	if (pow(Eoverm, 3.5L) < numeric_limits<value_type>::epsilon()/(1 - beta)) // if error in series O((E/m)^3.5) is smaller than rounding error in beta
		vstart = c_0*(sqrt(2*Eoverm) - 3*pow(Eoverm, 1.5L)/2/sqrt(2) + 23*pow(Eoverm, 2.5L)/16/sqrt(2)); // use series expansion
=======
		  tstart(t), tend(t), Hmax(0), Nhit(0), Nspinflip(0), noflipprob(1), Nstep(0),
		  geom(&geometry), mc(&amc), field(afield){

	// for small velocities Ekin/m is very small and the relativstic claculation beta^2 = 1 - 1/gamma^2 gives large round-off errors
	// the round-off error can be estimated as 2*epsilon
	// if a series expansion to order O(Eoverm^5) has a smaller error then the round-off error, we will use the series expansion
	double Eoverm = E/m/c_0/c_0; // gamma - 1
	double beta2;
	//cout << pow(Eoverm, 6) << " " << ((((6.0*Eoverm - 5.0)*Eoverm + 4.0)*Eoverm - 3.0)*Eoverm + 2.0)*Eoverm << " " << 1.0 - 1.0/(Eoverm + 1)/(Eoverm + 1) << "\n";
	if (pow(Eoverm, 6) < 2*numeric_limits<double>::epsilon()) // if error in series expansion smaller than round-off error
		beta2 = ((((6.0*Eoverm - 5.0)*Eoverm + 4.0)*Eoverm - 3.0)*Eoverm + 2.0)*Eoverm; // use series expansion
>>>>>>> 23c2daa0
	else
		beta2 = 1.0 - 1.0/(Eoverm + 1)/(Eoverm + 1); // relativstic beta^2
	double vstart = c_0*sqrt(beta2);

	if (polarisation < -1 || polarisation > 1)
		throw std::runtime_error("Polarisation has to be between -1 and 1");

	ystart.resize(STATE_VARIABLES, 0);
	ystart[0] = x; // position
	ystart[1] = y;
	ystart[2] = z;
	ystart[3] = vstart*cos(phi)*sin(theta); // velocity
	ystart[4] = vstart*sin(phi)*sin(theta);
	ystart[5] = vstart*cos(theta);
	ystart[6] = 0; // proper time
<<<<<<< HEAD

	std::polarization_distribution<double> pdist(polarisation);
	ystart[7] = pdist(amc); // choose initial polarisation randomly, weighted by spin projection onto magnetic field
=======
	ystart[7] = amc.DicePolarisation(polarisation); // choose initial polarisation randomly, weighted by spin projection onto magnetic field
	ystart[8] = 0;
>>>>>>> 23c2daa0
	yend = ystart;

	spinstart.resize(SPIN_STATE_VARIABLES, 0);

	double B[3];
	afield.BField(x, y, z, t, B);
	double Babs = sqrt(B[0]*B[0] + B[1]*B[1] + B[2]*B[2]);
	if (Babs > 0){
		std::uniform_real_distribution<double> phidist(0., 2.*pi);
		double spinaz = phidist(amc); // random azimuth angle of spin
		spinstart[0] = sqrt(1 - polarisation*polarisation)*sin(spinaz); // set initial spin vector
		spinstart[1] = sqrt(1 - polarisation*polarisation)*cos(spinaz);
		spinstart[2] = polarisation;
		RotateVector(&spinstart[0], B); // rotate initial spin vector such that its z-component is parallel to magnetic field

		spinstart[3] = 0; // initial integration time is zero
		spinstart[4] = 0; // initial phase is zero
	}

	spinend = spinstart;

	geometry.GetSolids(t, &ystart[0], currentsolids); // detect solids that surround the particle
	solidend = solidstart = GetCurrentsolid(); // set to solid with highest priority
}


TParticle::~TParticle(){
	for (vector<TParticle*>::reverse_iterator i = secondaries.rbegin(); i != secondaries.rend(); i++)
		delete *i;
}


void TParticle::Integrate(double tmax, std::map<std::string, std::string> &particleconf, TMCGenerator &mc, const TGeometry &geom, const TFieldManager &field){
	double tau = 0;
	istringstream(particleconf["tau"]) >> tau;
	std::exponential_distribution<double> expdist(1./tau);
	tau = expdist(mc);

	if (currentsolids.empty())
		geom.GetSolids(tend, &yend[0], currentsolids);

	double maxtraj;
	istringstream(particleconf["lmax"]) >> maxtraj;

	int perc = 0;
	cout << "Particle no.: " << particlenumber << " particle type: " << name << '\n';
	cout << "x: " << yend[0] << "m y: " << yend[1] << "m z: " << yend[2]
		 << "m E: " << GetFinalKineticEnergy() << "eV t: " << tend << "s tau: " << tau << "s lmax: " << maxtraj << "m\n";

	// set initial values for integrator
	value_type x = tend;
	state_type y = yend; 

	bool resetintegration = false;

	float nextsnapshot = -1;
	bool snapshotlog = false;
	istringstream(particleconf["snapshotlog"]) >> snapshotlog;
	istringstream snapshots(particleconf["snapshots"]);
	if (snapshotlog){
		do{
			snapshots >> nextsnapshot;
		}while (snapshots.good() && nextsnapshot < x); // find first snapshot time
	}

	bool tracklog = false;
	istringstream(particleconf["tracklog"]) >> tracklog;
	if (tracklog)
		PrintTrack(tend, yend, spinend, solidend, field);
	double trackloginterval = 1e-3;
	istringstream(particleconf["trackloginterval"]) >> trackloginterval;
	value_type lastsave = x;

	bool hitlog = false;
	istringstream(particleconf["hitlog"]) >> hitlog;

	bool flipspin = false;
	istringstream(particleconf["flipspin"]) >> flipspin;
	
	bool spininterpolatefields = false;
	istringstream(particleconf["interpolatefields"]) >> spininterpolatefields;

	int spinlog = false;
	double SpinBmax = 0, spinloginterval = 0, nextspinlog = std::numeric_limits<double>::infinity();
	vector<double> SpinTimes;
	std::istringstream(particleconf["Bmax"]) >> SpinBmax;
	std::istringstream SpinTimess(particleconf["spintimes"]);
	do{
		double t;
		SpinTimess >> t;
		if (SpinTimess.good())
			SpinTimes.push_back(t);
	}while(SpinTimess.good());
	std::istringstream(particleconf["spinlog"]) >> spinlog;
	std::istringstream(particleconf["spinloginterval"]) >> spinloginterval;
	if (spinlog)
		nextspinlog = 0;
	state_type spin = spinend;

	dense_stepper_type stepper = boost::numeric::odeint::make_dense_output(1e-9, 1e-9, stepper_type());
	stepper.initialize(y, x, 10.*MAX_TRACK_DEVIATION/sqrt(y[3]*y[3] + y[4]*y[4] + y[5]*y[5])); // initialize stepper with fixed spatial length

	while (ID == ID_UNKNOWN){ // integrate as long as nothing happened to particle
		if (resetintegration){
			stepper.initialize(y, x, stepper.current_time_step()); // (re-)start integration with last step size
		}
		value_type x1 = x; // save point before next step
		state_type y1 = y;

		try{
			stepper.do_step(std::bind(&TParticle::derivs, this, std::placeholders::_1, std::placeholders::_2, std::placeholders::_3, &field));
			x = stepper.current_time();
			y = stepper.current_state();
			Nstep++;
		}
		catch(...){ // catch Exceptions thrown by numerical recipes routines
			ID = ID_ODEINT_ERROR;
		}

		if (y[6] > tau){ // if proper time is larger than lifetime
			x = x1 + (x - x1)*(tau - y1[6])/(y[6] - y1[6]); // interpolate decay time in lab frame
			stepper.calc_state(x, y);
		}
		if (x > tmax){	//If stepsize overshot max simulation time
			x = tmax;
			stepper.calc_state(x, y);
		}

		while (x1 < x){ // split integration step in pieces (x1,y1->x2,y2) to reduce chord length, go through all pieces
			double l2 = pow(y[8] - y1[8], 2); // actual length of step squared
			double d2 = pow(y[0] - y1[0], 2) + pow(y[1] - y1[1], 2) + pow(y[2] - y1[2], 2); // length of straight line between start and end point of step squared
			double dev2 = 0.25*(l2 - d2); // max. possible squared deviation of real path from straight line
			value_type x2 = x;
			state_type y2 = y;
			if (dev2 > MAX_TRACK_DEVIATION*MAX_TRACK_DEVIATION){ // if deviation is larger than MAX_TRACK_DEVIATION
//				cout << "split " << x - x1 << " " << sqrt(l2) << " " << sqrt(d2) << " " << sqrt(dev2) << "\n";
				x2 = x1 + (x - x1)/ceil(sqrt(dev2)/MAX_TRACK_DEVIATION); // split step to reduce deviation
				stepper.calc_state(x2, y2);
				assert(x2 <= x);
			}
//			l2 = pow(y2[8] - y1[8], 2);
//			d2 = pow(y2[0] - y1[0], 2) + pow(y2[1] - y1[1], 2) + pow(y2[2] - y1[2], 2);
//			cout << x2 - x1 << " " << sqrt(l2) << " " << sqrt(d2) << " " << 0.5*sqrt(l2 - d2) << "\n";

			resetintegration = CheckHit(x1, y1, x2, y2, stepper, mc, geom, hitlog); // check if particle hit a material boundary or was absorbed between y1 and y2
			if (resetintegration){
				x = x2; // if particle path was changed: reset integration end point
				y = y2;
			}

			x1 = x2;
			y1 = y2;
		}

		// take snapshots at certain times
		if (snapshotlog && snapshots.good()){
			if (stepper.previous_time() <= nextsnapshot && x > nextsnapshot){
				state_type ysnap(STATE_VARIABLES);
				stepper.calc_state(nextsnapshot, ysnap);
				cout << "\n Snapshot at " << nextsnapshot << " s \n";

				Print(nextsnapshot, ysnap, spin, geom, field, snapshotLog);
				snapshots >> nextsnapshot;
			}
		}

		double prevpol = y[7];
		noflipprob *= 1 - IntegrateSpin(spin, stepper, x, y, SpinTimes, field, spininterpolatefields, SpinBmax, mc, flipspin, spinloginterval, nextspinlog); // calculate spin precession and spin-flip probability
		if (y[7] != prevpol)
			Nspinflip++;

		Hmax = max(GetKineticEnergy(&y[3]) + GetPotentialEnergy(x, y, field, GetCurrentsolid()), Hmax);
		if (tracklog && x - lastsave > trackloginterval/sqrt(y[3]*y[3] + y[4]*y[4] + y[5]*y[5])){
			PrintTrack(x, y, spin, GetCurrentsolid(), field);
			lastsave = x;
		}

		PrintPercent(max(y[6]/tau, max((x - tstart)/(tmax - tstart), y[8]/maxtraj)), perc);
		
		if (ID == ID_UNKNOWN && y[6] >= tau) // proper time >= tau?
			ID = ID_DECAYED;
		else if (ID == ID_UNKNOWN && (x >= tmax || y[8] >= maxtraj)) // time > tmax or trajectory length > max length?
			ID = ID_NOT_FINISH;
	}

	cout << "Done" << endl;

	tend = x;
	yend = y;
	spinend = spin;
	solidend = GetCurrentsolid();
	Print(tend, yend, spinend, geom, field, endLog);

	if (ID == ID_DECAYED){ // if particle reached its lifetime call TParticle::Decay
		cout << "Decayed!\n";
		Decay(tend, yend, mc, geom, field, secondaries);
	}

	cout << "x: " << yend[0];
	cout << " y: " << yend[1];
	cout << " z: " << yend[2];
	cout << " E: " << GetFinalKineticEnergy();
	cout << " Code: " << ID;
	cout << " t: " << tend;
	cout << " l: " << yend[8];
	cout << " hits: " << Nhit;
	cout << " spinflips: " << Nspinflip << '\n';
	cout << "Computation took " << Nstep << " steps\n";
	cout << "Done!!\n\n";
//			cout.flush();
}


void TParticle::derivs(const state_type &y, state_type &dydx, const value_type x, const TFieldManager *field) const{
	double B[3], dBidxj[3][3], E[3], V; // magnetic/electric field and electric potential in lab frame
	if (q != 0 || (mu != 0 && y[7] != 0)) // if particle has charge or magnetic moment, calculate magnetic field
		field->BField(y[0],y[1],y[2], x, B, dBidxj);
 	if (q != 0) // if particle has charge caculate electric field
		field->EField(y[0],y[1],y[2], x, V, E);
	EquationOfMotion(y, dydx, x, B, dBidxj, E);
}

void TParticle::EquationOfMotion(const state_type &y, state_type &dydx, const value_type x, const double B[3], const double dBidxj[3][3], const double E[3]) const{
	dydx[0] = y[3]; // time derivatives of position = velocity
	dydx[1] = y[4];
	dydx[2] = y[5];

	value_type F[3] = {0,0,0}; // Force in lab frame
	F[2] += -gravconst*m*ele_e; // add gravitation to force
	if (q != 0){
		F[0] += q*(E[0] + y[4]*B[2] - y[5]*B[1]); // add Lorentz-force
		F[1] += q*(E[1] + y[5]*B[0] - y[3]*B[2]);
		F[2] += q*(E[2] + y[3]*B[1] - y[4]*B[0]);
	}
	if (mu != 0 && y[7] != 0 && (B[0] != 0 || B[1] != 0 || B[2] != 0)){
		double Babs = sqrt(B[0]*B[0] + B[1]*B[1] + B[2]*B[2]);
		double dBdxi[3] = {	(B[0]*dBidxj[0][0] + B[1]*dBidxj[1][0] + B[2]*dBidxj[2][0])/Babs,
							(B[0]*dBidxj[0][1] + B[1]*dBidxj[1][1] + B[2]*dBidxj[2][1])/Babs,
							(B[0]*dBidxj[0][2] + B[1]*dBidxj[1][2] + B[2]*dBidxj[2][2])/Babs}; // derivatives of |B|
		F[0] += y[7]*mu*dBdxi[0]; // add force on magnetic dipole moment
		F[1] += y[7]*mu*dBdxi[1];
		F[2] += y[7]*mu*dBdxi[2];
	}
	double v2 = y[3]*y[3] + y[4]*y[4] + y[5]*y[5];
	value_type inversegamma = sqrt(1 - v2/(c_0*c_0)); // relativstic factor 1/gamma
	dydx[3] = inversegamma/m/ele_e*(F[0] - (y[3]*y[3]*F[0] + y[3]*y[4]*F[1] + y[3]*y[5]*F[2])/c_0/c_0); // general relativstic equation of motion
	dydx[4] = inversegamma/m/ele_e*(F[1] - (y[4]*y[3]*F[0] + y[4]*y[4]*F[1] + y[4]*y[5]*F[2])/c_0/c_0); // dv/dt = 1/gamma/m*(F - v * v^T * F / c^2)
	dydx[5] = inversegamma/m/ele_e*(F[2] - (y[5]*y[3]*F[0] + y[5]*y[4]*F[1] + y[5]*y[5]*F[2])/c_0/c_0);

	dydx[6] = inversegamma; // derivative of proper time is 1/gamma
	dydx[7] = 0; // polarisaton does not change
	dydx[8] = sqrt(v2); // derivative of path length is abs(velocity)
}


double TParticle::IntegrateSpin(state_type &spin, const dense_stepper_type &stepper, const double x2, state_type &y2, const std::vector<double> &times, const TFieldManager &field,
								const bool interpolatefields, const double Bmax, TMCGenerator &mc, const bool flipspin, const double spinloginterval, double &nextspinlog) const{
	value_type x1 = stepper.previous_time();
	if (gamma == 0 || x1 == x2)
		return 0;

	state_type y1 = stepper.previous_state();
	double B1[3], B2[3], polarisation;
	field.BField(y1[0], y1[1], y1[2], x1, B1);
	field.BField(y2[0], y2[1], y2[2], x2, B2);
	double Babs1 = sqrt(B1[0]*B1[0] + B1[1]*B1[1] + B1[2]*B1[2]);
	double Babs2 = sqrt(B2[0]*B2[0] + B2[1]*B2[1] + B2[2]*B2[2]);

	if (Babs2 == 0){ // if there's no magnetic field or particle is leaving magnetic field, do nothing
		std::fill(spin.begin(), spin.end(), 0); // set all spin components to zero
		return 0;
	}
	else if (Babs1 == 0 && Babs2 > 0){ // if particle enters magnetic field
		std::cout << "Entering magnetic field\n";
		if (!flipspin) // if polarization should stay constant
			polarisation = y1[7]; // take polarization from state vector
		else{
			std::uniform_real_distribution<double> unidist(0, 1);
			if (unidist(mc) < 0.5) // if spin flips are allowed, choose random polarization
				polarisation = 1;
			else
				polarisation = -1;
			y2[7] = polarisation;
		}
		spin[0] = polarisation*B2[0]/Babs2; // set spin (anti-)parallel to field
		spin[1] = polarisation*B2[1]/Babs2;
		spin[2] = polarisation*B2[2]/Babs2;
		return 0.5;
	}
	else{ // if particle already is in magnetic field, calculate spin-projection on magnetic field
		polarisation = (spin[0]*B1[0] + spin[1]*B1[1] + spin[2]*B1[2])/Babs1/sqrt(spin[0]*spin[0] + spin[1]*spin[1] + spin[2]*spin[2]);
	}

	bool integrate1 = false, integrate2 = false;;
	for (unsigned int i = 0; i < times.size(); i += 2){
		integrate1 |= (x1 >= times[i] && x1 < times[i+1]);
		integrate2 |= (x2 >= times[i] && x2 < times[i+1]);
	}

	if ((integrate1 || integrate2) && (Babs1 < Bmax || Babs2 < Bmax)){ // do spin integration only, if time is in specified range and field is smaller than Bmax
		if ((!integrate1 && integrate2) || (Babs1 > Bmax && Babs2 < Bmax))
			std::cout << x1 << "s " << y1[7] - polarisation << " ";

		vector<alglib::spline1dinterpolant> omega_int;
		if (interpolatefields){
			alglib::real_1d_array ts; // set up values for interpolation of precession axis
			vector<alglib::real_1d_array> omega(3);
			omega_int.resize(3);
			const int int_points = 10;
			ts.setlength(int_points + 1);
			for (int i = 0; i < 3; i++)
				omega[i].setlength(int_points + 1);

			for (int i = 0; i <= int_points; i++){ // calculate precession axis at several points along trajectory step
				double t = x1 + i*(x2 - x1)/int_points;
				ts[i] = t;
				SpinPrecessionAxis(t, stepper, field, omega[0][i], omega[1][i], omega[2][i]);
			}

			for (int i = 0; i < 3; i++)
				alglib::spline1dbuildcubic(ts, omega[i], omega_int[i]); // interpolate all three components of precession axis
		}

		if (x1 >= nextspinlog){
			PrintSpin(x1, spin, stepper, field);
			nextspinlog += spinloginterval;
		}

		dense_stepper_type spinstepper = boost::numeric::odeint::make_dense_output(1e-12, 1e-12, stepper_type());
		spinstepper.initialize(spin, x1, std::abs(pi/gamma/Babs1)); // initialize integrator with step size = half rotation
		unsigned int steps = 0;
		while (true){
			// take an integration step, SpinDerivs contains right-hand side of equation of motion
			spinstepper.do_step(std::bind(&TParticle::SpinDerivs, this, std::placeholders::_1, std::placeholders::_2, std::placeholders::_3, stepper, &field, omega_int));
			steps++;
			double t = spinstepper.current_time();
			if (t > x2){ // if stepper overshot, calculate end point and stop
				t = x2;
				spinstepper.calc_state(t, spin);
			}
			else
				spin = spinstepper.current_state();

			if (t >= nextspinlog){
				PrintSpin(t, spin, stepper, field);
				nextspinlog += spinloginterval;
			}
			if (t >= x2)
				break;
		}

		// calculate new spin projection
		polarisation = (spin[0]*B2[0] + spin[1]*B2[1] + spin[2]*B2[2])/Babs2/sqrt(spin[0]*spin[0] + spin[1]*spin[1] + spin[2]*spin[2]);
	}
	else if ((Babs1 < Bmax || Babs2 < Bmax)){ // if time outside selected ranges, parallel-transport spin along magnetic field
		if (polarisation*polarisation >= 1){ // catch rounding errors
			spin[0] = 0;
			spin[1] = 0;
		}
		else{
			std::uniform_real_distribution<double> phidist(0, 2.*pi);
			double spinaz = phidist(mc); // random azimuth
			spin[0] = sqrt(1 - polarisation*polarisation)*sin(spinaz);
			spin[1] = sqrt(1 - polarisation*polarisation)*cos(spinaz);
		}
		spin[2] = polarisation;
		RotateVector(&spin[0], B2); // rotate spin vector onto magnetic field vector
	}


	if (Babs2 > Bmax){ // if magnetic field grows above Bmax, collapse spin state to one of the two polarisation states
		double flipprob = 0.5*(1 - y2[7]*polarisation);
		if ((integrate1 || integrate2) && Babs1 < Bmax)
			std::cout << x2 << "s flipprob " << flipprob << "\n";
		if (flipspin){
			polarization_distribution<double> pdist(polarisation);
			y2[7] = pdist(mc);
		}
		spin[0] = B2[0]*y2[7]/Babs2;
		spin[1] = B2[1]*y2[7]/Babs2;
		spin[2] = B2[2]*y2[7]/Babs2;
		return flipprob;
	}
	return 0;
}


void TParticle::SpinPrecessionAxis(const double t, const dense_stepper_type &stepper, const TFieldManager &field, double &Omegax, double &Omegay, double &Omegaz) const{
	double B[3], dBidxj[3][3], V, E[3];
	state_type y(STATE_VARIABLES), dydt(STATE_VARIABLES);
	stepper.calc_state(t, y); // calculate particle state at time t
	field.BField(y[0], y[1], y[2], t, B, dBidxj);
	field.EField(y[0], y[1], y[2], t, V, E);
	EquationOfMotion(y, dydt, t, B, dBidxj, E); // calculate velocity and acceleration required for vxE effect and Thomas precession
	SpinPrecessionAxis(t, B, E, dydt, Omegax, Omegay, Omegaz); // calculate precession axis
}

void TParticle::SpinPrecessionAxis(const double t, const double B[3], const double E[3], const state_type &dydt, double &Omegax, double &Omegay, double &Omegaz) const{
	double v2 = dydt[0]*dydt[0] + dydt[1]*dydt[1] + dydt[2]*dydt[2];
	double gamma_rel = 1./sqrt(1. - v2/c_0/c_0);
	double Bdotv = B[0]*dydt[0] + B[1]*dydt[1] + B[2]*dydt[2];
	double Bparallel[3];
	for (int j = 0; j < 3; j++)
		Bparallel[j] = Bdotv*dydt[j]/v2; // magnetic-field component parallel to velocity

	// spin precession axis due to relativistically distorted magnetic field, omega_B = -gyro/gamma * ( (1 - gamma)*(v.B)*v/v^2 + gamma*B - gamma*(v x E)/c^2 )
	double OmegaB[3];
	OmegaB[0] = -gamma/gamma_rel * ((1 - gamma_rel)*Bparallel[0] + gamma_rel*B[0] - gamma_rel*(dydt[1]*E[2] - dydt[2]*E[1])/c_0/c_0);
	OmegaB[1] = -gamma/gamma_rel * ((1 - gamma_rel)*Bparallel[1] + gamma_rel*B[1] - gamma_rel*(dydt[2]*E[0] - dydt[0]*E[2])/c_0/c_0);
	OmegaB[2] = -gamma/gamma_rel * ((1 - gamma_rel)*Bparallel[2] + gamma_rel*B[2] - gamma_rel*(dydt[0]*E[1] - dydt[1]*E[0])/c_0/c_0);

	// Thomas precession in lab frame, omega_T = gamma^2/(gamma + 1)/c^2*(dv/dt x v)
	double OmegaT[3] = {0,0,0};
	OmegaT[0] = gamma_rel*gamma_rel/(gamma_rel + 1)*(dydt[4]*dydt[2] - dydt[5]*dydt[1])/c_0/c_0;
	OmegaT[1] = gamma_rel*gamma_rel/(gamma_rel + 1)*(dydt[5]*dydt[0] - dydt[3]*dydt[2])/c_0/c_0;
	OmegaT[2] = gamma_rel*gamma_rel/(gamma_rel + 1)*(dydt[3]*dydt[1] - dydt[4]*dydt[0])/c_0/c_0;

	// Total spin precession is sum of magnetic-field precession and Thomas precession
	Omegax = OmegaB[0] + OmegaT[0];
	Omegay = OmegaB[1] + OmegaT[1];
	Omegaz = OmegaB[2] + OmegaT[2];
}


void TParticle::SpinDerivs(const state_type &y, state_type &dydx, const value_type x, const dense_stepper_type &stepper, const TFieldManager *field, const std::vector<alglib::spline1dinterpolant> &omega) const{
	double omegax, omegay, omegaz;
	if (omega.size() == 3){ // if interpolator exists, use it
		omegax = alglib::spline1dcalc(omega[0], x);
		omegay = alglib::spline1dcalc(omega[1], x);
		omegaz = alglib::spline1dcalc(omega[2], x);
	}
	else
		SpinPrecessionAxis(x, stepper, *field, omegax, omegay, omegaz); // else calculate precession axis directly

	dydx[0] = omegay*y[2] - omegaz*y[1]; // dS/dt = W x S
	dydx[1] = omegaz*y[0] - omegax*y[2];
	dydx[2] = omegax*y[1] - omegay*y[0];
	dydx[3] = 1.; // integrate time
	dydx[4] = sqrt(omegax*omegax + omegay*omegay + omegaz*omegaz); // integrate precession phase
}


const solid& TParticle::GetCurrentsolid() const{
	map<solid, bool>::const_iterator it = currentsolids.begin();
	while (it->second) // skip over ignored solids
		it++;
	return it->first; // return first non-ignored solid in list
}


bool TParticle::CheckHitError(const solid &hitsolid, double distnormal) const{
	if (distnormal < 0){ // particle is entering solid
		if (currentsolids.find(hitsolid) != currentsolids.end()){ // if solid already is in currentsolids list something went wrong
			cout << "Particle entering " << hitsolid.name << " which it did enter before! Stopping it! Did you define overlapping solids with equal priorities?\n";
			return true;
		}
	}
	else if (distnormal > 0){ // particle is leaving solid
		if (currentsolids.find(hitsolid) == currentsolids.end()){ // if solid is not in currentsolids list something went wrong
			cout << "Particle inside '" << hitsolid.name << "' which it did not enter before! Stopping it!\n";
			return true;
		}
	}
	else{
		cout << "Particle is crossing material boundary with parallel track! Stopping it!\n";
		return true;
	}
	return false;
}


bool TParticle::CheckHit(const value_type x1, const state_type y1, value_type &x2, state_type &y2, const dense_stepper_type &stepper,
		TMCGenerator &mc, const TGeometry &geom, const bool hitlog, const int iteration){
	solid currentsolid = GetCurrentsolid();
	if (!geom.CheckSegment(&y1[0], &y2[0])){ // check if start point is inside bounding box of the simulation geometry
		printf("\nParticle has hit outer boundaries: Stopping it! t=%g x=%g y=%g z=%g\n",x2,y2[0],y2[1],y2[2]);
		ID = ID_HIT_BOUNDARIES;
		return true;
	}

	map<TCollision, bool> colls;
	bool collfound = false;
	try{
		collfound = geom.GetCollisions(x1, &y1[0], x2, &y2[0], colls);
	}
	catch(...){
		ID = ID_CGAL_ERROR;
		return true;
	}

	if (collfound){	// if there is a collision with a wall
		TCollision coll = colls.begin()->first;
		if ((abs(coll.s*coll.distnormal) < REFLECT_TOLERANCE
			&& (1 - coll.s)*abs(coll.distnormal) < REFLECT_TOLERANCE) // if first collision is closer to y1 and y2 than REFLECT_TOLERANCE
			|| iteration > 99) // or if iteration counter reached a certain maximum value
		{
			bool trajectoryaltered = false, traversed = true;

			map<solid, bool> newsolids = currentsolids;
			for (map<TCollision, bool>::iterator it = colls.begin(); it != colls.end(); it++){ // go through list of collisions
				solid sld = geom.solids[it->first.sldindex];
				if (CheckHitError(sld, it->first.distnormal)){ // check all hits for errors
					ID = ID_GEOMETRY_ERROR; // stop trajectory integration if error found
					return true;
				}

				if (it->first.distnormal < 0){ // if particle is entering hit surface
//					cout << "-->" << sld.name << ' ';
					newsolids[sld] = it->second; // add new solid to list
				}
				else{ // if particle is leaving hit surface
//					cout << sld.name << "--> ";
					newsolids.erase(sld); // remove solid from list of new solids
				}

				if (sld.ID > geom.solids[coll.sldindex].ID)
					coll = it->first; // use geometry from collision with highest priority
			}
//			cout << '\n';

			solid leaving = currentsolid; // particle can only leave highest-priority solid
			solid entering = geom.defaultsolid;
			for (map<solid, bool>::iterator it = newsolids.begin(); it != newsolids.end(); it++){ // go through list of new solids
				if (!it->second && it->first.ID > entering.ID){ // highest-priority solid in newsolids list will be entered in collisions
					entering = it->first;
				}
			}
//			cout << "Leaving " << leaving.name << ", entering " << entering.name << ", currently " << currentsolid.name << '\n';
			if (leaving.ID != entering.ID){ // if the particle actually traversed a material interface
				value_type x2temp = x2;
				state_type y2temp = y2;
				OnHit(x1, y1, x2, y2, coll.normal, leaving, entering, mc, ID, secondaries); // do particle specific things
				if (x2temp == x2 && y2temp == y2){ // if end point of step was not modified
					trajectoryaltered = false;
					traversed = true;
				}
				else{
					trajectoryaltered = true;
					if (y2temp[7] != y2[7])
						Nspinflip++;
					if (x2 == x2temp && y2[0] == y2temp[0] && y2[1] == y2temp[1] && y2[2] == y2temp[2]){
						traversed = true;
					}
					else if (x2 == x1 && y2[0] == y1[0] && y2[1] == y1[1] && y2[2] == y1[2]){
						traversed = false;
					}
					else{
						std::cout << "\nOnHit routine returned inconsistent position. That should not happen!\n";
						exit(-1);
					}
				}

				if (hitlog)
					PrintHit(x1, y1, y2, coll.normal, leaving, entering); // print collision to file if requested
				Nhit++;
			}

			if (traversed){
				currentsolids = newsolids; // if surface was traversed (even if it was  physically ignored) replace current solids with list of new solids
			}

			value_type x2temp = x2;
			state_type y2temp = y2;
			OnStep(x1, y1, x2, y2, stepper, GetCurrentsolid(), mc, ID, secondaries); // check for absorption/scattering
			if (x2temp != x2 || y2 != y2temp){
				trajectoryaltered = true;
				if (y2temp[7] != y2[7])
					Nspinflip++;
			}

			if (trajectoryaltered)
				return true;
		}
		else{
			// else cut integration step right before and after first collision point
			// and call CheckHit again for each smaller step (quite similar to bisection algorithm)
			value_type xnew, xbisect1 = x1, xbisect2 = x1;
			state_type ybisect1(STATE_VARIABLES);
			state_type ybisect2(STATE_VARIABLES);
			ybisect1 = ybisect2 = y1;

			xnew = x1 + (x2 - x1)*(coll.s - 0.01*iteration); // cut integration right before collision point
			if (xnew > x1 && xnew < x2){ // check that new line segment is in correct time interval
				xbisect1 = xbisect2 = xnew;
				stepper.calc_state(xbisect1, ybisect1);
				ybisect2 = ybisect1;
				if (CheckHit(x1, y1, xbisect1, ybisect1, stepper, mc, geom, hitlog, iteration+1)){ // recursive call for step before coll. point
					x2 = xbisect1;
					y2 = ybisect1;
					return true;
				}
			}

			xnew = x1 + (x2 - x1)*(coll.s + 0.01*iteration); // cut integration right after collision point
			if (xnew > xbisect1 && xnew < x2){ // check that new line segment does not overlap with previous one
				xbisect2 = xnew;
				stepper.calc_state(xbisect2, ybisect2);
				if (CheckHit(xbisect1, ybisect1, xbisect2, ybisect2, stepper, mc, geom, hitlog, iteration+1)){ // recursive call for step over coll. point
					x2 = xbisect2;
					y2 = ybisect2;
					return true;
				}
			}

			if (CheckHit(xbisect2, ybisect2, x2, y2, stepper, mc, geom, hitlog, iteration+1)) // recursive call for step after coll. point
				return true;
		}
	}
	else{ // if there was no collision: just check for absorption in solid with highest priority
		value_type x2temp = x2;
		state_type y2temp = y2;
		OnStep(x1, y1, x2, y2, stepper, GetCurrentsolid(), mc, ID, secondaries);
		if (x2temp == x2 && y2temp == y2)
			return false;
		else{
			if (y2temp[7] != y2[7])
				Nspinflip++;
			return true;
		}
	}
	return false;
}


void TParticle::Print(const value_type x, const state_type &y, const state_type &spin, const TGeometry &geom, const TFieldManager &field, const LogStream logType) const{
	ofstream &file = GetLogStream(logType);
	if (!file.is_open()){
		ostringstream filename;
		filename << outpath << '/' << setw(12) << setfill('0') << jobnumber << name;
		if (logType == endLog)
			filename << "end.out";
		else if (logType == snapshotLog)
			filename << "snapshot.out";
		cout << "Creating " << filename.str() << '\n';
		file.open(filename.str().c_str());
		if (!file.is_open()){
			cout << "Could not create" << filename.str() << '\n';
			exit(-1);
		}
		file <<	"jobnumber particle "
					"tstart xstart ystart zstart "
					"vxstart vystart vzstart polstart "
					"Sxstart Systart Szstart "
					"Hstart Estart Bstart Ustart solidstart "
					"tend xend yend zend "
					"vxend vyend vzend polend "
					"Sxend Syend Szend "
					"Hend Eend Bend Uend solidend "
					"stopID Nspinflip spinflipprob "
					"Nhit Nstep trajlength Hmax wL\n";
		file << std::setprecision(std::numeric_limits<double>::digits10); // need maximum precision for wL and delwL 
	}
	cout << "Printing status\n";

	value_type E = GetKineticEnergy(&y[3]);
	double B[3], Ei[3], V;

	field.BField(ystart[0], ystart[1], ystart[2], tstart, B);
	field.EField(ystart[0], ystart[1], ystart[2], tstart, V, Ei);

	file	<< jobnumber << " " << particlenumber << " "
			<< tstart << " " << ystart[0] << " " << ystart[1] << " " << ystart[2] << " "
			<< ystart[3] << " " << ystart[4] << " " << ystart[5] << " " << ystart[7] << " "
			<< spinstart[0] << " " << spinstart[1] << " " << spinstart[2] << " " << GetInitialTotalEnergy(geom, field) << " " << GetInitialKineticEnergy() << " "
			<< sqrt(B[0]*B[0] + B[1]*B[1] + B[2]*B[2]) << " " << V << " " << solidstart.ID << " ";

	double H;
	if (ID == ID_ABSORBED_ON_SURFACE){
		std::map<solid, bool>::const_iterator nextsolid = currentsolids.begin();
		do{
			nextsolid++;
		}while (nextsolid->second);
		H = E + GetPotentialEnergy(x, y, field, nextsolid->first); // if particle was absorbed on surface, use previous solid to calculate potential energy
	}
	else
		H = E + GetPotentialEnergy(x, y, field, GetCurrentsolid());

	field.BField(y[0], y[1], y[2], x, B);
	field.EField(y[0], y[1], y[2], x, V, Ei);

	double wL = 0;
	if (spin[3] > 0)
		wL = spin[4]/spin[3];

	file	<< x << " " << y[0] << " " << y[1] << " " << y[2] << " "
			<< y[3] << " " << y[4] << " " << y[5] << " " << y[7] << " "
			<< spin[0] << " " << spin[1] << " " << spin[2] << " " << H << " " << E << " "
			<< sqrt(B[0]*B[0] + B[1]*B[1] + B[2]*B[2]) << " " << V << " " << GetCurrentsolid().ID << " "
			<< ID << " " << Nspinflip << " " << 1 - noflipprob << " "
			<< Nhit << " " << Nstep << " " << y[8] << " " << Hmax << " " << wL << '\n';
}


void TParticle::PrintTrack(const value_type x, const state_type &y, const state_type &spin, const solid &sld, const TFieldManager &field) const{
	ofstream &trackfile = GetLogStream(trackLog);
	if (!trackfile.is_open()){
		ostringstream filename;
		filename << outpath << '/' << setw(12) << setfill('0') << jobnumber << name << "track.out";
		cout << "Creating " << filename.str() << '\n';
		trackfile.open(filename.str().c_str());
		if (!trackfile.is_open()){
			cout << "Could not create" << filename.str() << '\n';
			exit(-1);
		}
		trackfile << 	"jobnumber particle polarisation "
						"t x y z vx vy vz "
						"H E Bx dBxdx dBxdy dBxdz By dBydx "
						"dBydy dBydz Bz dBzdx dBzdy dBzdz Ex Ey Ez V\n";
		trackfile.precision(10);
	}

	cout << "-";
	double B[3] = {0,0,0};
	double dBidxj[3][3] = {{0,0,0},{0,0,0},{0,0,0}};
	double E[3] = {0,0,0};
	double V = 0;
	field.BField(y[0],y[1],y[2],x,B, dBidxj);
	field.EField(y[0],y[1],y[2],x,V,E);
	value_type Ek = GetKineticEnergy(&y[3]);
	value_type H = Ek + GetPotentialEnergy(x, y, field, sld);

	trackfile << jobnumber << " " << particlenumber << " " << y[7] << " "
				<< x << " " << y[0] << " " << y[1] << " " << y[2] << " " << y[3] << " " << y[4] << " " << y[5] << " "
				<< H << " " << Ek << " ";
	for (int i = 0; i < 3; i++){
		trackfile << B[i] << " ";
		for (int j = 0; j < 3; j++)
			trackfile << dBidxj[i][j] << " ";
	}
	trackfile << E[0] << " " << E[1] << " " << E[2] << " " << V << '\n';
}


void TParticle::PrintHit(const value_type x, const state_type &y1, const state_type &y2, const double *normal, const solid &leaving, const solid &entering) const{
	ofstream &hitfile = GetLogStream(hitLog);
	if (!hitfile.is_open()){
		ostringstream filename;
		filename << outpath << '/' << setw(12) << setfill('0') << jobnumber << name << "hit.out";
		cout << "Creating " << filename.str() << '\n';
		hitfile.open(filename.str().c_str());
		if (!hitfile.is_open()){
			cout << "Could not create" << filename.str() << '\n';
			exit(-1);
		}
		hitfile << "jobnumber particle "
					"t x y z v1x v1y v1z pol1 "
					"v2x v2y v2z pol2 "
					"nx ny nz solid1 solid2\n";
		hitfile.precision(10);
	}

	cout << ":";
	hitfile << jobnumber << " " << particlenumber << " "
			<< x << " " << y1[0] << " " << y1[1] << " " << y1[2] << " " << y1[3] << " " << y1[4] << " " << y1[5] << " " << y1[7] << " "
			<< y2[3] << " " << y2[4] << " " << y2[5] << " " << y2[7] << " "
			<< normal[0] << " " << normal[1] << " " << normal[2] << " " << leaving.ID << " " << entering.ID << '\n';
}


void TParticle::PrintSpin(const value_type x, const state_type &spin, const dense_stepper_type &stepper, const TFieldManager &field) const{
	ofstream &spinfile = GetLogStream(spinLog);
	if (!spinfile.is_open()){
		std::ostringstream filename;
		filename << outpath << "/" << std::setw(12) << std::setfill('0') << jobnumber << std::setw(0) << name << "spin.out";
		std::cout << "Creating " << filename.str() << '\n';
		spinfile.open(filename.str().c_str());
		if(!spinfile.is_open())
		{
			std::cout << "Could not open " << filename.str() << '\n';
			exit(-1);
		}

		//need the maximum accuracy in spinoutlog for the larmor frequency to see any difference
		spinfile << std::setprecision(std::numeric_limits<double>::digits10);
		spinfile << "jobnumber particle t Sx Sy Sz Wx Wy Wz\n";
	}
	std::cout << "/";
	double Omega[3];
	SpinPrecessionAxis(x, stepper, field, Omega[0], Omega[1], Omega[2]);

	spinfile << jobnumber << " " << particlenumber << " "
			<< x << " " << spin[0] << " " << spin[1] << " " << spin[2] << " "
			<< Omega[0] << " " << Omega[1] << " " << Omega[2] << "\n";
}


double TParticle::GetKineticEnergy(const value_type v[3]) const{
	double beta2 = (v[0]*v[0] + v[1]*v[1] + v[2]*v[2])/c_0/c_0;
	double gammaminusone;

	// for small velocities the relativistic gamma factor = 1/sqrt(1 - beta^2) is very close to one, givin large round-off errors when calculatin E = m*c^2*(gamma - 1)
	// calculating gamma - 1 has a round-off error of epsilon
	// if a series expansion to order O(beta^8) has a smaller error than epsilon, we will use the series expansion

	//cout << pow(beta2, 5) << " " << (0.5 + (3.0/8.0 + (5.0/16.0 + 35.0/128.0*beta2)*beta2)*beta2)*beta2 << " " << 1.0/sqrt(1.0 - beta2) - 1.0 << "\n";
	if (pow(beta2, 5) < numeric_limits<value_type>::epsilon()) // if error in series expansion O(beta^10) is smaller than rounding error in gamma factor
		gammaminusone = (0.5 + (3.0/8.0 + (5.0/16.0 + 35.0/128.0*beta2)*beta2)*beta2)*beta2; // use series expansion for energy calculation with small beta
	else
		gammaminusone = 1.0/sqrt(1.0 - beta2) - 1.0; // use relativistic formula for larger beta
	return c_0*c_0*m*gammaminusone;
}


double TParticle::GetPotentialEnergy(const value_type t, const state_type &y, const TFieldManager &field, const solid &sld) const{
	value_type result = 0;
	if (q != 0 || mu != 0){
		double B[3], E[3], V;
		if (mu != 0){
			field.BField(y[0],y[1],y[2],t,B);
			result += -y[7]*mu/ele_e*sqrt(B[0]*B[0] + B[1]*B[1] + B[2]*B[2]);
		}
		if (q != 0){
			field.EField(y[0],y[1],y[2],t,V,E);
			result += q/ele_e*V;
		}
	}
	result += m*gravconst*y[2];
	return result;
}<|MERGE_RESOLUTION|>--- conflicted
+++ resolved
@@ -36,17 +36,7 @@
 		const double t, const double x, const double y, const double z, const double E, const double phi, const double theta, const double polarisation,
 		TMCGenerator &amc, const TGeometry &geometry, const TFieldManager &afield)
 		: name(aname), q(qq), m(mm), mu(mumu), gamma(agamma), particlenumber(number), ID(ID_UNKNOWN),
-<<<<<<< HEAD
-		  tstart(t), tend(t), Hmax(0), lend(0), Nhit(0), Nspinflip(0), noflipprob(1), Nstep(0){
-	value_type Eoverm = E/m/c_0/c_0; // gamma - 1
-	value_type beta = sqrt(1-(1/((Eoverm + 1)*(Eoverm + 1)))); // beta = sqrt(1 - 1/gamma^2)
-	value_type vstart;
-//			cout << "(E/m)^3.5 = " << pow(Eoverm, 3.5L) << "; err_beta = " << numeric_limits<value_tyoe>::epsilon()/(1 - beta) << '\n';
-	if (pow(Eoverm, 3.5L) < numeric_limits<value_type>::epsilon()/(1 - beta)) // if error in series O((E/m)^3.5) is smaller than rounding error in beta
-		vstart = c_0*(sqrt(2*Eoverm) - 3*pow(Eoverm, 1.5L)/2/sqrt(2) + 23*pow(Eoverm, 2.5L)/16/sqrt(2)); // use series expansion
-=======
-		  tstart(t), tend(t), Hmax(0), Nhit(0), Nspinflip(0), noflipprob(1), Nstep(0),
-		  geom(&geometry), mc(&amc), field(afield){
+		  tstart(t), tend(t), Hmax(0), Nhit(0), Nspinflip(0), noflipprob(1), Nstep(0){
 
 	// for small velocities Ekin/m is very small and the relativstic claculation beta^2 = 1 - 1/gamma^2 gives large round-off errors
 	// the round-off error can be estimated as 2*epsilon
@@ -56,7 +46,6 @@
 	//cout << pow(Eoverm, 6) << " " << ((((6.0*Eoverm - 5.0)*Eoverm + 4.0)*Eoverm - 3.0)*Eoverm + 2.0)*Eoverm << " " << 1.0 - 1.0/(Eoverm + 1)/(Eoverm + 1) << "\n";
 	if (pow(Eoverm, 6) < 2*numeric_limits<double>::epsilon()) // if error in series expansion smaller than round-off error
 		beta2 = ((((6.0*Eoverm - 5.0)*Eoverm + 4.0)*Eoverm - 3.0)*Eoverm + 2.0)*Eoverm; // use series expansion
->>>>>>> 23c2daa0
 	else
 		beta2 = 1.0 - 1.0/(Eoverm + 1)/(Eoverm + 1); // relativstic beta^2
 	double vstart = c_0*sqrt(beta2);
@@ -72,14 +61,9 @@
 	ystart[4] = vstart*sin(phi)*sin(theta);
 	ystart[5] = vstart*cos(theta);
 	ystart[6] = 0; // proper time
-<<<<<<< HEAD
-
 	std::polarization_distribution<double> pdist(polarisation);
 	ystart[7] = pdist(amc); // choose initial polarisation randomly, weighted by spin projection onto magnetic field
-=======
-	ystart[7] = amc.DicePolarisation(polarisation); // choose initial polarisation randomly, weighted by spin projection onto magnetic field
 	ystart[8] = 0;
->>>>>>> 23c2daa0
 	yend = ystart;
 
 	spinstart.resize(SPIN_STATE_VARIABLES, 0);

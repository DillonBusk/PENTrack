--- conflicted
+++ resolved
@@ -23,31 +23,14 @@
 
 void TLogger::Print(const std::unique_ptr<TParticle>& p, const double &t, const TStep &stepper,
         const TGeometry &geom, const TFieldManager &field, const std::string suffix){
-    bool log;
+    bool log = false;
     istringstream(config[p->GetName()][suffix + "log"]) >> log;
     if (not log)
         return;
-
-<<<<<<< HEAD
-    vector<string> titles = {"jobnumber", "particle",
-                             "tstart", "xstart", "ystart", "zstart",
-                             "vxstart", "vystart", "vzstart", "polstart",
-                             "Sxstart", "Systart", "Szstart",
-                             "Hstart", "Estart", "Bstart",
-                             "Ustart", "solidstart",
-                             "tend", "xend", "yend", "zend",
-                             "vxend", "vyend", "vzend", "polend",
-                             "Sxend", "Syend", "Szend",
-                             "Hend", "Eend", "Bend", "Uend", "solidend",
-                             "stopID", "Nspinflip", "spinflipprob",
-                             "Nhit", "Nstep", "trajlength", "Hmax", "wL"};
 
     auto pos = stepper.GetPosition(t);
     auto v = stepper.GetVelocity(t);
     double E = p->GetKineticEnergy(v);
-=======
-    value_type E = p->GetKineticEnergy(&y[3]);
->>>>>>> 3c9427b6
     double Bstart[3], Eistart[3], Vstart;
 
     double tstart = p->GetInitialTime();
@@ -68,35 +51,19 @@
     auto spin = stepper.GetSpin();
     double wL = stepper.GetSpinPhase();
 
-<<<<<<< HEAD
-    vector<double> vars = {static_cast<double>(jobnumber), static_cast<double>(p->GetParticleNumber()),
-                           tstart, posstart[0], posstart[1], posstart[2],
-                           vstart[0], vstart[1], vstart[2], static_cast<double>(p->GetInitialPolarization()),
-                           spinstart[0], spinstart[1], spinstart[2],
-                           p->GetInitialTotalEnergy(geom, field), p->GetInitialKineticEnergy(),
-                           sqrt(Bstart[0]*Bstart[0] + Bstart[1]*Bstart[1] + Bstart[2]*Bstart[2]), Vstart, static_cast<double>(p->GetInitialSolid().ID),
-                           t, pos[0], pos[1], pos[2],
-                           v[0], v[1], v[2], static_cast<double>(stepper.GetPolarization(t)),
-                           spin[0], spin[1], spin[2], H, E,
-                           sqrt(B[0]*B[0] + B[1]*B[1] + B[2]*B[2]), V, static_cast<double>(sld.ID),
-                           static_cast<double>(p->GetStopID()), static_cast<double>(p->GetNumberOfSpinflips()), 1 - p->GetNoSpinFlipProbability(),
-                           static_cast<double>(p->GetNumberOfHits()), static_cast<double>(p->GetNumberOfSteps()), stepper.GetPathLength(), p->GetMaxTotalEnergy(), wL};
-
-    Log(p->GetName(), suffix, titles, vars);
-=======
     map<string, double> variables = {{"jobnumber", static_cast<double>(jobnumber)},
                                      {"particle", static_cast<double>(p->GetParticleNumber())},
                                      {"m", p->GetMass()},
                                      {"q", p->GetCharge()},
                                      {"mu", p->GetMagneticMoment()},
                                      {"tstart", tstart},
-                                     {"xstart", ystart[0]},
-                                     {"ystart", ystart[1]},
-                                     {"zstart", ystart[2]},
-                                     {"vxstart", ystart[3]},
-                                     {"vystart", ystart[4]},
-                                     {"vzstart", ystart[5]},
-                                     {"polstart", ystart[7]},
+                                     {"xstart", posstart[0]},
+                                     {"ystart", posstart[1]},
+                                     {"zstart", posstart[2]},
+                                     {"vxstart", vstart[0]},
+                                     {"vystart", vstart[1]},
+                                     {"vzstart", vstart[25]},
+                                     {"polstart", static_cast<double>(p->GetInitialPolarization())},
                                      {"Sxstart", spinstart[0]},
                                      {"Systart", spinstart[1]},
                                      {"Szstart", spinstart[2]},
@@ -105,14 +72,14 @@
                                      {"Bstart", sqrt(Bstart[0]*Bstart[0] + Bstart[1]*Bstart[1] + Bstart[2]*Bstart[2])},
                                      {"Ustart", Vstart},
                                      {"solidstart", static_cast<double>(p->GetInitialSolid().ID)},
-                                     {"tend", x},
-                                     {"xend", y[0]},
-                                     {"yend", y[1]},
-                                     {"zend", y[2]},
-                                     {"vxend", y[3]},
-                                     {"vyend", y[4]},
-                                     {"vzend", y[5]},
-                                     {"polend", y[7]},
+                                     {"tend", t},
+                                     {"xend", pos[0]},
+                                     {"yend", pos[1]},
+                                     {"zend", pos[2]},
+                                     {"vxend", v[0]},
+                                     {"vyend", v[1]},
+                                     {"vzend", v[2]},
+                                     {"polend", static_cast<double>(stepper.GetPolarization(t))},
                                      {"Sxend", spin[0]},
                                      {"Syend", spin[1]},
                                      {"Szend", spin[2]},
@@ -126,8 +93,8 @@
                                      {"spinflipprob", 1 - p->GetNoSpinFlipProbability()},
                                      {"Nhit", static_cast<double>(p->GetNumberOfHits())},
                                      {"Nstep", static_cast<double>(p->GetNumberOfSteps())},
-                                     {"propert", y[6]},
-                                     {"trajlength", y[8]},
+                                     {"propert", stepper.GetProperTime()},
+                                     {"trajlength", stepper.GetPathLength()},
                                      {"Hmax", p->GetMaxTotalEnergy()},
                                      {"wL", wL}
                                     };
@@ -140,12 +107,11 @@
                                      "solidend", "stopID", "Nspinflip", "spinflipprob", "Nhit", "Nstep", "propert", "trajlength", "Hmax", "wL"};
 
     Log(p->GetName(), suffix, variables, default_titles);
->>>>>>> 3c9427b6
 }
 
 void TLogger::PrintSnapshot(const std::unique_ptr<TParticle>& p, const TStep &stepper,
                             const TGeometry &geom, const TFieldManager &field){
-    bool log;
+    bool log = false;
     istringstream(config[p->GetName()]["snapshotlog"]) >> log;
     if (not log)
         return;
@@ -158,8 +124,8 @@
 
 void TLogger::PrintTrack(const std::unique_ptr<TParticle>& p, const TStep &stepper,
                         const solid &sld, const TFieldManager &field){
-    bool log;
-    double interval;
+    bool log = false;
+    double interval = 0.;
     istringstream(config[p->GetName()]["tracklog"]) >> log;
     istringstream(config[p->GetName()]["trackloginterval"]) >> interval;
     if (not log or interval <= 0)
@@ -169,17 +135,9 @@
     if (stepper.GetPathLength() > 0 and int(stepper.GetPathLength(stepper.GetStartTime())/interval) == int(stepper.GetPathLength()/interval)) // if this is the first point or tracklength did cross an integer multiple of trackloginterval
         return;
 
-<<<<<<< HEAD
-    vector<string> titles = {"jobnumber", "particle", "polarisation",
-                             "t", "x", "y", "z", "vx", "vy", "vz",
-                             "H", "E", "Bx", "dBxdx", "dBxdy", "dBxdz", "By", "dBydx",
-                             "dBydy", "dBydz", "Bz", "dBzdx", "dBzdy", "dBzdz", "Ex", "Ey", "Ez", "V"};
-
     double t = stepper.GetTime();
     auto pos = stepper.GetPosition();
     auto v = stepper.GetVelocity();
-=======
->>>>>>> 3c9427b6
     double B[3] = {0,0,0};
     double dBidxj[3][3] = {{0,0,0},{0,0,0},{0,0,0}};
     double E[3] = {0,0,0};
@@ -189,31 +147,16 @@
     double Ek = p->GetKineticEnergy(stepper.GetVelocity());
     double H = Ek + p->GetPotentialEnergy(stepper.GetTime(), stepper.GetPosition(), stepper.GetVelocity(), static_cast<double>(stepper.GetPolarization()), field, sld);
 
-<<<<<<< HEAD
-    vector<double> vars = {static_cast<double>(jobnumber), static_cast<double>(p->GetParticleNumber()), static_cast<double>(stepper.GetPolarization()),
-                           t, pos[0], pos[1], pos[2], v[0], v[1], v[2],
-                           H, Ek};
-    for (int i = 0; i < 3; i++){
-        vars.push_back(B[i]);
-        for (int j = 0; j < 3; j++)
-            vars.push_back(dBidxj[i][j]);
-    }
-    for (int i = 0; i < 3; ++i)
-        vars.push_back(E[i]);
-    vars.push_back(V);
-
-    Log(p->GetName(), "track", titles, vars);
-=======
     map<string, double> variables = {{"jobnumber", static_cast<double>(jobnumber)},
                                      {"particle", static_cast<double>(p->GetParticleNumber())},
-                                     {"polarisation", y[7]},
-                                     {"t", x},
-                                     {"x", y[0]},
-                                     {"y", y[1]},
-                                     {"z", y[2]},
-                                     {"vx", y[3]},
-                                     {"vy", y[4]},
-                                     {"vz", y[5]},
+                                     {"polarisation", static_cast<double>(stepper.GetPolarization())},
+                                     {"t", t},
+                                     {"x", pos[0]},
+                                     {"y", pos[1]},
+                                     {"z", pos[2]},
+                                     {"vx", v[0]},
+                                     {"vy", v[1]},
+                                     {"vz", v[2]},
                                      {"H", H},
                                      {"E", Ek},
                                      {"Bx", B[0]},
@@ -240,46 +183,33 @@
                                      "Ex", "Ey", "Ez", "V"};
 
     Log(p->GetName(), "track", variables, default_titles);
->>>>>>> 3c9427b6
 }
 
 void TLogger::PrintHit(const std::unique_ptr<TParticle>& p, const TStep &stepper, const double *normal, const solid &leaving, const solid &entering){
-    bool log;
+    bool log = false;
     istringstream(config[p->GetName()]["hitlog"]) >> log;
     if (not log)
         return;
-
-<<<<<<< HEAD
-    vector<string> titles = {"jobnumber", "particle",
-                             "t", "x", "y", "z", "v1x", "v1y", "v1z", "pol1",
-                             "v2x", "v2y", "v2z", "pol2",
-                             "nx", "ny", "nz", "solid1", "solid2"};
 
     double t = stepper.GetStartTime();
     auto pos1 = stepper.GetPosition(t);
     auto v1 = stepper.GetVelocity(t);
     auto v2 = stepper.GetVelocity();
-    vector<double> vars = {static_cast<double>(jobnumber), static_cast<double>(p->GetParticleNumber()),
-                           t, pos1[0], pos1[1], pos1[2], v1[0], v1[1], v1[2], static_cast<double>(stepper.GetPolarization(t)),
-                           v2[0], v2[1], v2[2], static_cast<double>(stepper.GetPolarization()),
-                           normal[0], normal[1], normal[2], static_cast<double>(leaving.ID), static_cast<double>(entering.ID)};
-
-    Log(p->GetName(), "hit", titles, vars);
-=======
+
     map<string, double> variables = {{"jobnumber", static_cast<double>(jobnumber)},
                                      {"particle", static_cast<double>(p->GetParticleNumber())},
-                                     {"t", x},
-                                     {"x", y1[0]},
-                                     {"y", y1[1]},
-                                     {"z", y1[2]},
-                                     {"v1x", y1[3]},
-                                     {"v1y", y1[4]},
-                                     {"v1z", y1[5]},
-                                     {"pol1", y1[7]},
-                                     {"v2x", y2[3]},
-                                     {"v2y", y2[4]},
-                                     {"v2z", y2[5]},
-                                     {"pol2", y2[7]},
+                                     {"t", t},
+                                     {"x", pos1[0]},
+                                     {"y", pos1[1]},
+                                     {"z", pos1[2]},
+                                     {"v1x", v1[0]},
+                                     {"v1y", v1[1]},
+                                     {"v1z", v1[2]},
+                                     {"pol1", static_cast<double>(stepper.GetPolarization(t))},
+                                     {"v2x", v2[0]},
+                                     {"v2y", v2[1]},
+                                     {"v2z", v2[2]},
+                                     {"pol2", static_cast<double>(stepper.GetPolarization())},
                                      {"nx", normal[0]},
                                      {"ny", normal[1]},
                                      {"nz", normal[2]},
@@ -293,52 +223,33 @@
                                      "nx", "ny", "nz", "solid1", "solid2"};
 
     Log(p->GetName(), "hit", variables, default_titles);
->>>>>>> 3c9427b6
 }
 
 void TLogger::PrintSpin(const std::unique_ptr<TParticle>& p, const double& t, const std::array<double, 3>& spin,
                const TStep &trajectory_stepper, const TFieldManager &field) {
-    bool log;
+    bool log = false;
+    double interval = 0.;
     istringstream(config[p->GetName()]["spinlog"]) >> log;
-    if (not log)
-        return;
-
-    double interval;
     istringstream(config[p->GetName()]["spinloginterval"]) >> interval;
+    if (not log or interval <= 0)
+        return;
+
     if (t > lastspinlog and t < lastspinlog + interval)
         return;
     lastspinlog = t;
 
     double B[3] = {0,0,0};
-<<<<<<< HEAD
     auto pos = trajectory_stepper.GetPosition(t);
     field.BField(pos[0], pos[1], pos[2], t, B);
     auto Omega = p->SpinPrecessionAxis(t, trajectory_stepper, field);
 
-    vector<double> vars = {static_cast<double>(jobnumber), static_cast<double>(p->GetParticleNumber()),
-                           t, pos[0], pos[1], pos[2],
-                           spin[0], spin[1], spin[2],
-                           Omega[0], Omega[1], Omega[2],
-                           B[0], B[1], B[2]};
-=======
-    state_type y(STATE_VARIABLES);
-    trajectory_stepper.calc_state(x, y);
-    field.BField(y[0],y[1],y[2],x,B);
-    double Omega[3];
-    p->SpinPrecessionAxis(x, trajectory_stepper, field, Omega[0], Omega[1], Omega[2]);
-
-    state_type spin(spinstepper.current_state());
-    if (x < spinstepper.current_time()){
-        spinstepper.calc_state(x, spin);
-    }
->>>>>>> 3c9427b6
 
     map<string, double> variables = {{"jobnumber", static_cast<double>(jobnumber)},
                                      {"particle", static_cast<double>(p->GetParticleNumber())},
-                                     {"t", x},
-                                     {"x", y[0]},
-                                     {"y", y[1]},
-                                     {"z", y[2]},
+                                     {"t", t},
+                                     {"x", pos[0]},
+                                     {"y", pos[1]},
+                                     {"z", pos[2]},
                                      {"Sx", spin[0]},
                                      {"Sy", spin[1]},
                                      {"Sz", spin[2]},
@@ -385,11 +296,7 @@
 }
 
 
-<<<<<<< HEAD
-void TTextLogger::Log(const std::string &particlename, const std::string &suffix, const std::vector<std::string> &titles, const std::vector<double> &vars){
-=======
 void TTextLogger::DoLog(const std::string &particlename, const std::string &suffix, const std::vector<std::string> &titles, const std::vector<double> &vars){
->>>>>>> 3c9427b6
     ofstream &file = logstreams[particlename + suffix];
     if (!file.is_open()){
         std::ostringstream filename;
@@ -414,7 +321,6 @@
 
 TROOTLogger::TROOTLogger(TConfig& aconfig){
     config = aconfig;
-    lastspinlog = numeric_limits<double>::lowest();
     ostringstream filename;
     filename << setw(12) << std::setfill('0') << jobnumber << ".root";
     boost::filesystem::path outfile = outpath / filename.str();
@@ -434,11 +340,7 @@
     ROOTfile->cd();
 }
 
-<<<<<<< HEAD
-void TROOTLogger::Log(const std::string &particlename, const std::string &suffix, const std::vector<std::string> &titles, const std::vector<double> &vars){
-=======
 void TROOTLogger::DoLog(const std::string &particlename, const std::string &suffix, const std::vector<std::string> &titles, const std::vector<double> &vars){
->>>>>>> 3c9427b6
     string name = particlename + suffix;
     TNtupleD* tree = static_cast<TNtupleD*>(ROOTfile->Get(name.c_str()));
     if (not tree){

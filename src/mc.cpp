#include "mc.h"

#include <chrono>
#include <iostream>
#include "exprtk.hpp"

#include "globals.h"

const int PIECEWISE_LINEAR_DIST_INTERVALS = 1000;

//double TMCGenerator::NeutronSpectrum() const{
//		return SqrtDist(0, 300e-9);

/*
	//neutron energy spectrum for PENeLOPE (storage only) 180cm above source and 10cm absorber
	long double x,y;
	for(;;){
		x = UniformDist(0, 130);
		y = UniformDist(0,500);
		if ((x <= 53.2 && y <= (0.0817*x*x + 5.106*x - 4))
			|| (x > 53.2 && x <= 71.4 && y <= 487)
			|| (x > 71.4 && y <= (1.727e-4*x*x*x*x - 0.07839*x*x*x + 13.2296*x*x - 985.9*x + 27485)))
			return x*1e-9;
	}
*/
/*
	//neutron energy spectrum for PENeLOPE (storage+buffer) 180cm above source and 10cm absorber
	long double x,y;
	for(;;){
		x = UniformDist(-18, 130);
		y = UniformDist(0,585);
		if ((x <= 56 && y <= (8*x + 140))
			|| (x > 56 && x <= 70 && y <= -3.87*x + 802)
			|| (x > 70 && y <= (-3.719e-5*x*x*x*x + 7.585e-3*x*x*x + 0.1614*x*x - 113.3*x + 5.951e3)))
			return x*1e-9;
	}
*/
/*
	//low-field-seeker spectrum after ramping (storage+buffer) 180cm above source and 10cm absorber (outer&inner)
	long double x,y;
	for(;;){
		x = UniformDist(-12, 105);
		y = UniformDist(0,1900);
		if ((x <= 75 && y <= 22*x + 246)
			|| (x > 75 && x <= 87 && y <= 1900)
			|| (x > 87 && y <= -116.4*x + 12092))
			return x*1e-9;
	}
*/
/*
	//low-field-seeker spectrum after ramping (storage only) 180cm above source and 10cm absorber (outer&inner)
	long double x,y;
	for(;;){
		x = UniformDist(11,107);
		y = 6.74339e-11*pow(x,8) - 2.56528e-8*pow(x,7) + 3.89341e-6*pow(x,6) - 0.000301768*pow(x,5) + 0.0126685*pow(x,4) - 0.284483*pow(x,3) + 3.54352*pow(x,2) - 23.9924*x + 72.2083;
		// polynom 8th order
		if (UniformDist(0,1060)  < y)
			return x*1e-9;
	}
*/
/*
	//high-field-seeker spectrum after ramping (storage+buffer) 180cm above source and 10cm absorber (outer&inner)
	long double x,y;
	for(;;){
		x = UniformDist(-200,50);
		y = UniformDist(0,751);
		// two gaussians
		if ((x < -35 && y < 561*exp(-(x + 39.30)*(x + 39.30)/2/43.50/43.50))
		|| (x >= -35 && y < 751*exp(-(x + 17.60)*(x + 17.60)/2/19.69/19.69)))
			return x*1e-9;
	}
*/
/*
	//spectrum entering buffervolume from guide
	long double x,y;
	for(;;){
		x = UniformDist(0,150);
		y = -3.142e-10*pow(x,7) + 9.549e-8*pow(x,6) - 6.808e-6*pow(x,5) - 0.000414*pow(x,4) + 0.0635*pow(x,3) - 2.672*pow(x,2) + 131.12*x - 23.6645;
		if (UniformDist(0,5120) < y)
			return x*1e-9;
	}
*/
/*
	//spectrum leaving horizontal guide
	long double x,y;
	for(;;){
		x = UniformDist(100,300);
		y = 1.96616e-6*pow(x,5) - 0.00204264*pow(x,4) + 0.834378*pow(x,3) - 167.958*pow(x,2) + 16674.8*x - 639317;
		if (UniformDist(0,14000) < y)
			return x*1e-9;
	}
*/
/*
	//lfs spectrum after ramping with 0.5B and absorber 34cm above storage bottom
	long double x,y;
	for(;;){
		x = UniformDist(10,58);
		y = UniformDist(0,180);
		if ((x <= 49 && y < 4.86222*x - 58.4666)
		|| (x > 49 && y < exp(-0.616279*x + 35.3488)))
			return x*1e-9;
	}
*/
/*
	//neutron energy spectrum by Gerd Petzoldt
	long double x,y,cutoff = 900,decay = 0.05;
	for(;;){
		x = UniformDist(nini.EnergieS, nini.EnergieE);
		y = UniformDist(0,cutoff);
		if (x <= cutoff && y <= x) return (x+100)*1e-9; // linear spectrum until cutoff
		else if (x > cutoff && y < cutoff*exp(-decay*(x - cutoff))) return (x+100)*1e-9; // epxonential decay after cutoff
	}
*/
	/*
	// neutron energy distribution for AbEx@ILL
	long double p1 = -77.6138, p2 = -1.34704, p3 = 0.00739579, p4 = 0.00012494, p5 = -1.88103e-6 , p6 = 8.52798e-9;
	do
	{	cout << "above distribution... dicing on..." << '\n';
		x = mt_get_double(v_mt_state) * 300e-9;
		WktTMP = mt_get_double(v_mt_state)*140;
		cout << "AbEx energy dist: E = " << x << " Wkt = " << WktTMP << '\n';
	}while(WktTMP > (-1*(p1 + 2*p2 * x+ 3*p3 * pow(x,2) + 4*p4 * pow(x,3) + 5*p5 * pow(x,4) + 6*p6 * pow(x,5))));

	cout << "below! Take this value E = " << x <<  '\n';
	Energie = NeutEnergie = x*1e-9;
	// END AbEx@ILL
	*/

//	return 0;
//}
/*
void TMCGenerator::tofDist(double &Ekin, double &phi, double &theta) const{
	long double v_x,v_y, v_tot, xz_ang, v_yaxis, v_xaxis, v_zaxis;
	v_tot = sqrt(2*Ekin/m_n);
//	int i =0;
	for(;;){
//		i++;
<<<<<<< HEAD
		std::uniform_real_distribution<double> vdist(0, v_tot);
		v_x = vdist(rangen);
=======
		v_x = UniformDist(0, 25);
>>>>>>> 85626070
		v_y = (1/(2.270*v_x + 0.0122*pow(v_x,2)))*exp(-pow((log(2.270/v_x +0.0122) +1.4137),2)/(2*pow(0.3420,2)));

		std::uniform_real_distribution<double> vydist(0., 0.04570423);
		if(vydist(rangen)<v_y){
			v_yaxis = v_x;
<<<<<<< HEAD
			std::uniform_real_distribution<double> phidist(0, 2.*pi);
			xz_ang = phidist(rangen);
=======
			xz_ang = UniformDist(0,2*pi);
			theta = SinCosDist(0, acos(v_yaxis/25));
			v_tot = v_yaxis/cos(theta);
>>>>>>> 85626070
			v_xaxis = sqrt(pow(v_tot,2)-pow(v_yaxis,2))*cos(xz_ang);
			v_zaxis = sqrt(pow(v_tot,2)-pow(v_yaxis,2))*sin(xz_ang);
			phi = atan2(v_yaxis,v_xaxis);
			theta = acos(v_zaxis/v_tot);
			Ekin = 0.5*m_n*v_tot*v_tot;
			//check x component
			if(v_xaxis - v_tot*cos(phi)*sin(theta) > 0.01){
				throw std::runtime_error("There was an error in the calculation of v_x");
//					sleep(1);
			}else if(v_yaxis - v_tot*sin(phi)*sin(theta) > 0.01){
				throw std::runtime_error("There was an error in the calculation of  v_y");
//					sleep(1);
			}else if(v_zaxis - v_tot*cos(theta) > 0.01){
				throw std::runtime_error("There was an error in the calculation of v_z");
//					sleep(1);
			}
			return;
		}
		if(i > 100){ //show that there is a problem by setting phi and theta to 100
			phi = i;
			theta = i;
			return;
		}


	}
}

*/

template<typename UnaryFunction>
std::piecewise_linear_distribution<double> parse_distribution(UnaryFunction f, const double range_min, const double range_max){
	if (range_min > range_max)
		throw std::runtime_error("Invalid range used to parse distribution");
	double rmin = range_min;
	double rmax = range_max;
	int nw = PIECEWISE_LINEAR_DIST_INTERVALS;
	if (range_min == range_max){
		rmax = std::nextafter(range_max, std::numeric_limits<double>::max()); // use slightly larger double value for range_max, else distribution will default to range 0..1
		nw = 1;
	}

	return std::piecewise_linear_distribution<double>(nw, rmin, rmax, f);
}


std::piecewise_linear_distribution<double> parse_distribution(const std::string &func, const double range_min, const double range_max){
	double x;
	exprtk::symbol_table<double> symbol_table;
	symbol_table.add_variable("x", x);
	symbol_table.add_function("ProtonBetaSpectrum", ProtonBetaSpectrum);
	symbol_table.add_function("ElectronBetaSpectrum", ElectronBetaSpectrum);
	symbol_table.add_function("MaxwellBoltzSpectrum", MaxwellBoltzSpectrum);
	symbol_table.add_constants();

	exprtk::expression<double> expression;
	expression.register_symbol_table(symbol_table);

	exprtk::parser<double> parser;
	parser.compile(func, expression);
	return parse_distribution(
			[&x, &expression](const double px){
				x = px;
				return expression.value();
			},
			range_min,
			range_max
	);
}

std::piecewise_linear_distribution<double> proton_beta_distribution = parse_distribution(ProtonBetaSpectrum, 0., 750.);
std::piecewise_linear_distribution<double> electron_beta_distribution = parse_distribution(ElectronBetaSpectrum, 0., 782000.);

<|MERGE_RESOLUTION|>--- conflicted
+++ resolved
@@ -135,25 +135,18 @@
 //	int i =0;
 	for(;;){
 //		i++;
-<<<<<<< HEAD
-		std::uniform_real_distribution<double> vdist(0, v_tot);
+		std::uniform_real_distribution<double> vdist(0, 25);
 		v_x = vdist(rangen);
-=======
-		v_x = UniformDist(0, 25);
->>>>>>> 85626070
 		v_y = (1/(2.270*v_x + 0.0122*pow(v_x,2)))*exp(-pow((log(2.270/v_x +0.0122) +1.4137),2)/(2*pow(0.3420,2)));
 
 		std::uniform_real_distribution<double> vydist(0., 0.04570423);
 		if(vydist(rangen)<v_y){
 			v_yaxis = v_x;
-<<<<<<< HEAD
 			std::uniform_real_distribution<double> phidist(0, 2.*pi);
 			xz_ang = phidist(rangen);
-=======
-			xz_ang = UniformDist(0,2*pi);
-			theta = SinCosDist(0, acos(v_yaxis/25));
+			std::sincos_distribution<double> sincosdist(0, acos(v_yaxis/25));
+			theta = sincosdist(rangen);
 			v_tot = v_yaxis/cos(theta);
->>>>>>> 85626070
 			v_xaxis = sqrt(pow(v_tot,2)-pow(v_yaxis,2))*cos(xz_ang);
 			v_zaxis = sqrt(pow(v_tot,2)-pow(v_yaxis,2))*sin(xz_ang);
 			phi = atan2(v_yaxis,v_xaxis);
